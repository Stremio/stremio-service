# Copyright (C) 2017-2022 Smart code 203358507
name: MacOS Release

on:
  push:
    tags:
      - 'v*'

jobs:
  macos-release:
    runs-on: macos-latest
    env:
      APP_IDENTITY: "FA18F75D76A5D513F8465C671CD0FE2F7F9AA848"
    steps:
      - name: Checkout repository
        uses: actions/checkout@v3
      - name: Rust setup
        uses: actions-rs/toolchain@v1.0.6
        with:
          toolchain: stable
      - name: Node setup
        uses: actions/setup-node@v3
        with:
          node-version: 16
      - name: Homebrew setup
        id: set-up-homebrew
        uses: Homebrew/actions/setup-homebrew@master
      - name: Utils
        run: |
          brew install graphicsmagick imagemagick
          npm -g install appdmg
      - name: Build
        run: cargo build --release --features=bundled
      - name: Bundle
        run: |
          cargo run --bin bundle-macos
      - name: Setup keychain
        run: |
          security create-keychain -p stremioservice build.keychain
          security default-keychain -s build.keychain
          security set-keychain-settings build.keychain
          security unlock-keychain -p stremioservice build.keychain
          security import ./resources/certificates/developer_id_Installer.p12 -k build.keychain -P ${{ secrets.APPLE_CERTIFICATE_PASSWORD }} -T /usr/bin/codesign
          security import ./resources/certificates/developer_id_app.p12 -k build.keychain -P ${{ secrets.APPLE_CERTIFICATE_PASSWORD }} -T /usr/bin/codesign
          security set-key-partition-list -S apple-tool:,apple: -s -k stremioservice build.keychain
          security find-identity -v
      - name: Sign app
        run: |
          codesign --deep --force --verbose --sign "$APP_IDENTITY" --entitlements ./resources/entitlements.plist --options runtime target/macos/StremioService.app
      - name: Compress app
        run: |
          ditto -c -k --sequesterRsrc --keepParent target/macos/StremioService.app target/macos/StremioService.app.zip
      - name: Notarize app
        env:
          NOTARIZATION_PWD: ${{ secrets.APPLE_DEVACCOUNT_NOTARIZATION_APP_SPECIFIC_PWD }}
          TEAM_ID: ${{ secrets.APPLE_DEVELOPER_TEAM_ID }}
        run: |
          REQUEST=$(xcrun altool --notarize-app -t osx -f target/macos/StremioService.app.zip --primary-bundle-id com.smartcodeltd.stremio -u "ivo@linvo.com" -p "$NOTARIZATION_PWD" --asc-provider "$TEAM_ID" | awk '/RequestUUID =/ { print $3 }')
          echo Got request ID: $REQUEST
          sleep 480
          echo Check the notarization status...
          xcrun altool --notarization-info "$REQUEST" -u "ivo@linvo.com" -p "$NOTARIZATION_PWD"
          echo Stapling the app...
          xcrun stapler staple "target/macos/StremioService.app"

      - name: Package
        run: |
          appdmg ./resources/appdmg.json "target/macos/StremioService.dmg"
      
      - name: Sign DMG
        run: |
          codesign --deep --force --verbose --sign "$APP_IDENTITY" target/macos/StremioService.dmg
  
      - name: Configure AWS Credentials
        uses: aws-actions/configure-aws-credentials@v1
        with:
          aws-access-key-id: ${{ secrets.AWS_ACCESS_KEY }}
          aws-secret-access-key: ${{ secrets.AWS_SECRET_KEY }}
          aws-region: eu-west-1

      - name: Upload to Amazon S3
        run: |
          aws s3 cp --acl public-read target/macos/StremioService.dmg s3://stremio-artifacts/stremio-service/${{ github.ref_name }}/

      - name: Generate RC descriptor
        run: |
          node ./generate_descriptor.js --wait-all --tag=${{ github.ref_name }}

      - name: Zip release for macos
        uses: vimtor/action-zip@v1.1
        with:
<<<<<<< HEAD
          # todo: add license
          files: resources/bin/macos/ffmpeg resources/bin/macos/ffprobe resources/bin/macos/stremio-runtime target/release/stremio-service resources/bin/macos/server.js
=======
          files: resources/bin/macos/ffmpeg resources/bin/macos/ffprobe resources/bin/macos/node target/release/stremio-service resources/bin/macos/server.js LICENSE.md
>>>>>>> fa617fa5
          dest: stremio-service-macos.zip
      - name: Get current date
        id: date
        run: echo "TODAY_DATE=$(date +'%d %b %Y')" >> $GITHUB_OUTPUT
      - name: Upload dmg and zip file to release
        uses: softprops/action-gh-release@v1
        with:
          # Use the same name as all releases!
          name: Stremio Service ${{ github.ref_name }} (${{ steps.date.outputs.TODAY_DATE }})
          draft: true
          prerelease: false
          fail_on_unmatched_files: true
          files: |
            target/macos/StremioService.dmg
            stremio-service-macos.zip<|MERGE_RESOLUTION|>--- conflicted
+++ resolved
@@ -89,12 +89,7 @@
       - name: Zip release for macos
         uses: vimtor/action-zip@v1.1
         with:
-<<<<<<< HEAD
-          # todo: add license
-          files: resources/bin/macos/ffmpeg resources/bin/macos/ffprobe resources/bin/macos/stremio-runtime target/release/stremio-service resources/bin/macos/server.js
-=======
-          files: resources/bin/macos/ffmpeg resources/bin/macos/ffprobe resources/bin/macos/node target/release/stremio-service resources/bin/macos/server.js LICENSE.md
->>>>>>> fa617fa5
+          files: resources/bin/macos/ffmpeg resources/bin/macos/ffprobe resources/bin/macos/stremio-runtime target/release/stremio-service resources/bin/macos/server.js LICENSE.md
           dest: stremio-service-macos.zip
       - name: Get current date
         id: date
