--- conflicted
+++ resolved
@@ -27,12 +27,7 @@
       - name: Zip release for windows
         uses: vimtor/action-zip@v1.1
         with:
-<<<<<<< HEAD
-          # todo: add license
-          files: resources/bin/windows/ffmpeg.exe resources/bin/windows/ffprobe.exe resources/bin/windows/stremio-runtime.exe target/release/stremio-service.exe resources/bin/windows/server.js
-=======
-          files: resources/bin/windows/ffmpeg.exe resources/bin/windows/ffprobe.exe resources/bin/windows/node.exe target/release/stremio-service.exe resources/bin/windows/server.js LICENSE.md
->>>>>>> fa617fa5
+          files: resources/bin/windows/ffmpeg.exe resources/bin/windows/ffprobe.exe resources/bin/windows/stremio-runtime.exe target/release/stremio-service.exe resources/bin/windows/server.js LICENSE.md
           dest: stremio-service-windows.zip
       - name: Installer
         run: |
