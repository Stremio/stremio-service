--- conflicted
+++ resolved
@@ -35,17 +35,10 @@
 #[cfg(target_os = "linux")]
 pub static IS_UPDATER_SUPPORTED: bool = false;
 
-<<<<<<< HEAD
-#[derive(RustEmbed)]
-#[folder = "icons"]
-struct Icons;
-
 enum UserEvent {
     MenuEvent(MenuId),
 }
 
-=======
->>>>>>> a645f34c
 pub struct Application {
     /// The video server process
     server: Server,
@@ -199,9 +192,7 @@
     menu.append_items(&[&open_item, &quit_item, &version_item])
         .context("Failed to append menu items")?;
 
-<<<<<<< HEAD
-    let icon_file = Icons::get("icon.png").ok_or_else(|| anyhow!("Failed to get icon file"))?;
-    let icon = load_icon(icon_file.data.as_ref());
+    let icon = load_icon(APP_ICON);
 
     let tray_icon = TrayIconBuilder::new()
         .with_menu(Box::new(menu))
@@ -219,15 +210,6 @@
         open_item.id().to_owned(),
         quit_item.id().to_owned(),
     ))
-=======
-    let icon = load_icon(APP_ICON);
-    let system_tray = SystemTrayBuilder::new(icon, Some(tray_menu))
-        .with_id(TrayId::new("main"))
-        .build(event_loop)
-        .context("Failed to build the application system tray")?;
-
-    Ok((Some(system_tray), open_item.id(), quit_item.id()))
->>>>>>> a645f34c
 }
 
 /// Handles `stremio://` urls by replacing the custom scheme with `https://`
