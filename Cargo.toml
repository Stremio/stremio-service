# Copyright (C) 2017-2023 Smart code 203358507
[package]
name = "stremio-service"
<<<<<<< HEAD
version = "0.1.5"
=======
version = "0.1.6"
>>>>>>> f8dcff76
edition = "2021"
authors = ["Stremio"]
description = "Stremio service - Freedom to Stream"
license = "MIT"
homepage = "https://stremio.com"
repository = "https://github.com/Stremio/stremio-service/"
readme = "README.md"

default-run = "stremio-service"

[package.metadata.server]
version = "v4.20.2"

[features]
default = []
# Wheather or not we're running the app in a bundled (installed) mode.
#
# The binary location for "bundled" is system-wide, while non-bundled
# is locally inside `target/` and binaries paths will be based on
# the Cargo.toml location.
bundled = []
# Will not download anything while building
offline-build = []

[dependencies]
# for MacOS application bundling
cargo_toml = "0.15"

# CLI
clap = { version = "4.0", features = ["derive"] }

# Errors
anyhow = "1"

# Async executor
tokio = { version = "1.27", features = ["fs", "macros", "rt-multi-thread"] }

# Logging
env_logger = "0.10"
log = "0.4"

# Application window manager
tao = { version = "0.19", features = ["tray"] }

# Home dir
dirs = "5.0"

fslock = "0.2"
image = "0.24"
once_cell = "1.16"

# Updater
semver = "1.0"

# Open default app
open = "4.1"
# http calls
reqwest = { version = "0.11", features = ["stream", "json"] }
# embedding files in binary
rust-embed = "6.4"
serde = { version = "1", features = ["derive"] }
futures-util = "0.3"
serde_json = "1"

sha2 = "0.10"
hex = "0.4"
rand = "0.8"
url = { version = "2.3", features = ["serde"] }

urlencoding = "2.1"
zip-extract = "0.1"

[target.'cfg(target_os = "macos")'.dependencies]
# MacOS Apple Events handling
fruitbasket = "0.10"

[target.'cfg(target_os = "windows")'.build-dependencies]
winres = "0.1"
chrono = "0.4"

[build-dependencies]
bytes = "1.0"
flate2 = "1.0"
reqwest = { version = "0.11", features = ["blocking"] }
tar = "0.4"
xz = "0.1.0"
zip-extract = "0.1"

url = { version = "2.3" }
once_cell = "1.16"

serde = "1"

# For getting the Server.js version from this Cargo.toml file
cargo_toml = "0.15"

[profile.release]
opt-level = 3
lto = true
strip = "debuginfo"

[package.metadata.deb]
copyright = "© 2023 Smart Code OOD"
extended-description = "Media Center"
# depends = "$auto, node (>=14.21.1), ffprobe (>=4.2.7)"
depends = "$auto"
section = "Stremio;Media;Play;"
priority = "optional"
assets = [
    ["target/release/stremio-service", "/usr/bin/stremio-service/stremio-service", "755"],
    # We use a specific version of ffmpeg-jellyfin
    ["resources/bin/linux/ffmpeg", "/usr/bin/stremio-service/ffmpeg", "755"],
    # Should be possible to remove with `depends` but it shows an error at the moment.
    ["resources/bin/linux/node", "/usr/bin/stremio-service/node", "755"],
    ["resources/bin/linux/ffprobe", "/usr/bin/stremio-service/ffprobe", "755"],
    ["resources/bin/linux/server.js", "/usr/bin/stremio-service/server.js", "755"],
    ["resources/com.stremio.service.desktop", "/usr/share/applications/com.stremio.service.desktop", "644"],
    ["resources/com.stremio.service.svg", "/usr/share/icons/hicolor/scalable/apps/com.stremio.service.svg", "644"],
]
features = ["bundled"]

[package.metadata.generate-rpm]
# post_install_script = "gnome_version=$(gnome-shell --version  | awk '{print $NF}') && echo https://extensions.gnome.org/extension-data/appindicatorsupportrgcjonas.gmail.com.GNOME_VERSION.shell-extension.zip | sed -e s/GNOME_VERSION/$gnome_version/g"
assets = [
    { source = "target/release/stremio-service", dest = "/usr/bin/stremio-service/stremio-service", mode = "755" },
    { source = "resources/bin/linux/ffmpeg", dest = "/usr/bin/stremio-service/bin/ffmpeg", mode = "755" },
    # Should be possible to remove with `depends` but it shows an error at the moment.
    { source = "resources/bin/linux/node", dest = "/usr/bin/stremio-service/bin/node", mode = "755" },
    { source = "resources/bin/linux/ffprobe", dest = "/usr/bin/stremio-service/bin/ffprobe", mode = "755" },
    { source = "resources/bin/linux/server.js", dest = "/usr/bin/stremio-service/server.js", mode = "755" },
    { source = "resources/com.stremio.service.desktop", dest = "/usr/share/applications/com.stremio.service.desktop", mode = "644" },
    { source = "resources/com.stremio.service.svg", dest = "/usr/share/icons/hicolor/scalable/apps/com.stremio.service.svg", mode = "644" },
]
# depends = "$auto, node (>=14.21.1), ffprobe (>=4.2.7)"
features = ["bundled"]

[package.metadata.generate-rpm.requires]
libappindicator-gtk3 = "*"
# node = ">=14.21.1"
# ffprobe = ">=4.2.7"

[package.metadata.macos]
name = "StremioService"
display_name = "Stremio Service"
identifier = "com.stremio.service"
icon = ["resources/service.icns", "StremioService.icns"]
copyright = "Copyright © 2023 Smart Code OOD"
url_scheme = "stremio"
executable = "stremio-service"
bins = [
    ["target/release/stremio-service", "stremio-service"],
    ["resources/bin/macos/node", "node"],
    ["resources/bin/macos/server.js", "server.js"],
    ["resources/bin/macos/ffmpeg", "ffmpeg"],
    ["resources/bin/macos/ffprobe", "ffprobe"]
]<|MERGE_RESOLUTION|>--- conflicted
+++ resolved
@@ -1,11 +1,7 @@
 # Copyright (C) 2017-2023 Smart code 203358507
 [package]
 name = "stremio-service"
-<<<<<<< HEAD
-version = "0.1.5"
-=======
 version = "0.1.6"
->>>>>>> f8dcff76
 edition = "2021"
 authors = ["Stremio"]
 description = "Stremio service - Freedom to Stream"
